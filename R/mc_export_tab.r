--- conflicted
+++ resolved
@@ -28,11 +28,6 @@
 		stop("MC-ERR non existing mat id ", mat_id, " when trying to export fp table")
 	}
 	
-<<<<<<< HEAD
-	# add #cells per clust and mean #umis (~ cell size)
-	out_df = rbind(tapply(colSums(scmat@mat[, names(mc@mc)]), mc@mc, mean), table(mc@mc))
-	rownames(out_df) = c('mean_umis', 'n_cells')
-=======
 	# add #cells per clust, mean #umis (~ cell size) and assigned group (if exist)
 	if (nrow(mc@color_key) > 0) {
 		col2group = mc@color_key$group
@@ -43,7 +38,6 @@
 	else {
 		groups = rep(NA, max(mc@mc))
 	}
->>>>>>> ac8458b6
 	
 	out_df = rbind(tapply(colSums(scmat@mat[, names(mc@mc)]), mc@mc, mean), table(mc@mc), groups, seq_along(groups))
 	rownames(out_df) = c('mean_umis', 'n_cells', 'group', 'mc_id')
@@ -64,11 +58,6 @@
 	# actual clust_fp
 	out_df = rbind(out_df, round(log2(mc@mc_fp[f,]), 2))
 	
-<<<<<<< HEAD
-	tab_clust_fp_fn = paste0(mc_id, '_log2_fp.txt')
-	write.table(out_df, paste0(.scdb_base, "/", tab_clust_fp_fn),	sep = "\t", quote = F)
-=======
 	tab_clust_fp_fn = sprintf("%s/%s.log2_mc_fp.txt", .scfigs_base, mc_id)
 	write.table(out_df, tab_clust_fp_fn,	sep = "\t", quote = F)
->>>>>>> ac8458b6
 }