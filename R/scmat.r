# this is important for running this package from scripts
#' @import methods
NULL

#' Single cell RNA-seq matrix
#'
#' a single cell RNA matrix interface. Does not do much beyond adding
#' specifically gene names, cell names and labels describing the type of data.
#' Methods for basic stat, gene selection, clustering are implemented separately
#'
#' @slot mat A sparse matrix containing the expression data
#' @slot genes list of all genes. By default the matrix row names are used
#' @slot cells list of all cells. By default the matrix col names are used
#' @slot stat_type Type of statistic. Currently only "umi" is supported
#' @slot cell_metadata dataframe with metadata on the cells. Rownames correspond to the cell names. By default a table consisting of only a "Batch" field is added with a trivial batch number. If the cell_metadata does not include a Batch field, it will be added with a trivial value. Additional standard fields spike_umis - the number of (filtered_) spike umis for the cell
#'
#' @examples
#' # we first initialize a tgScMat object
#' #TO ADD
#' @importClassesFrom Matrix Matrix dgCMatrix dgeMatrix
#' @import Matrix
#'
#' @export tgScMat
#' @exportClass tgScMat
tgScMat <- setClass(
   "tgScMat",
	slots = c(
	  mat = "dgCMatrix",
	  genes = "vector",
	  cells = "vector",
	  ncells = "numeric",
	  ngenes = "numeric",
	  stat_type = "character",
	  ignore_genes = "vector",
	  ignore_cells = "vector",
	  ignore_gmat = "dgCMatrix",
	  ignore_cmat = "dgCMatrix",
	  ignore_gcmat = "dgCMatrix",
	  cell_metadata = "data.frame")
)

setMethod(
  "initialize",
  signature = "tgScMat",
  definition =
    function(.Object, mat=NULL, stat_type = "umi", cell_metadata = NULL, ...) {
      .Object@stat_type=stat_type
      if(!is.null(mat)) {
      	if(!is.null(rownames(mat))) {
        		.Object@genes=rownames(mat)
      	} else {
        		.Object@genes=seq(1,nrow(mat),1)
      	}
      	if(!is.null(colnames(mat))) {
        		.Object@cells=colnames(mat)
      	} else {
      	  .Object@cells=seq(1,ncol(mat),1)
      	}
			.Object@ngenes = nrow(mat)
      	.Object@ncells = ncol(mat)

      	.Object@mat = as(mat, "dgCMatrix")

      	# cell metadata
      	.Object@cell_metadata = .scm_init_md(.Object, cell_metadata)
      }

      return(.Object)
    }
)

# Checks metadata
.scm_init_md = function(.Object, cell_metadata)
{
  if(is.null(cell_metadata)) {
		#by defulat the mat data indicate one single Batch
		md = data.frame(amp_batch_id = rep(1, nrow(.Object@mat)),
							 row.names=.Object@cells)
		return(md)
  }
  md_nms = rownames(cell_metadata)
  if(length(md_nms) != length(.Object@cells)
	  | length(md_nms) != length(intersect(.Object@cells, md_nms))) {
		stop("Metadata cells names are incompatible with matrix cells - aborting")
  }
  if(!"amp_batch_id" %in% colnames(cell_metadata)) {
		cell_metadata$amp_batch_id = 1
  }
  cell_metadata = cell_metadata[.Object@cells,]	#making sure it is reordered

  return(cell_metadata)
}

setValidity("tgScMat", function(object) {
  # TBA
  return(TRUE)
})



# PUBLIC CONSTRUCTORS

#' Constract a tgScMat
#'
#' Constract a tgScMat gene expression matrix object
#'
#'
#' @param mat A matrix containing the expression data (will be stored as a sparse matrix)
#' @param cell_metadata dataframe with metadata on the cells. Rownames correspond to the cell names.
#' @param stat_type Type of statistic. ("umi", "rpkm", "tpm" etc.). Default: "umi"

#'
#' @return A tgScMat gene expression matrix object
#'
#' @export
scm_new_matrix = function(mat,
									cell_metadata,
									stat_type = "umi")
{
	return(
		tgScMat(
			mat,
			stat_type = stat_type,
			cell_metadata = cell_metadata
		)
	)
}

#' ncell_merge_mats: Merge two matrix using their ids in scdb. See scm_merge_mats for details on batch management and policies on missing genes
#'
#' @param id1 - first matrix to merge
#' @param id2 - second matrix to merge
#' @param new_id - id of matrix to generate

mcell_merge_mats = function(id1, id2, new_id)
{
	if(!is.charater(id1) | !is.character(id2) | !is.character(new_id)) {
		stop("mcell_merge_mats must be called ids into scdb, not other objects")
	}
	if(is.null(scdb_mat(id1)) | is.null(scdb_mat(id2))) {
		stop("mcell_merge_mats called with missing mat ids, ", id1, " ", id2)
	}
	scdb_add_mat(new_id,
					 scm_merge_mats(scdb_mat(id1), scdb_mat(id2), batch2_prefix=id2))
}

#' scm_merge_mats: Merge two single cell matrix object. Return the merged matrix, with merged meta data and issues an error if there are overlapping cell names between the two matrices. In case genes sets differs between the matrices, the union is used, with zeros (not NAs!) filling up the missing genes in the respective matrix.
#'
#' @param scmat1  tgScMat object.
#' @param scmat2  tgScMat object.
#'
#' @export
#'
scm_merge_mats = function(scmat1, scmat2)
{
	if(class(scmat1)[1] != "tgScMat") {
		stop("invalid scmat1 in scm_merge_mat - if you want to merge from the scdb, call mcell_merge_mats")
	}
	if(class(scmat2)[1] != "tgScMat") {
		stop("invalid scmat2 in scm_merge_mat - if you want to merge from the scdb, call mcell_merge_mats")
	}

	scmat1@cell_metadata = bind_rows(scmat1@cell_metadata, scmat2@cell_metadata)

	m1 = scmat1@mat
	m2 = scmat2@mat

	miss_nm1 = setdiff(scmat2@genes, scmat1@genes)
	miss_nm2 = setdiff(scmat1@genes, scmat2@genes)

	if (length(miss_nm1) > 0 | length(miss_nm2) > 0) {
	  message(sprintf("will add missing genes (%d to scmat1, %d to scmat2)", length(miss_nm1), length(miss_nm2)))
	}
	m1 = rBind(m1,
					sparseMatrix(i=c(), j=c(),
									dims=c(length(miss_nm1), ncol(m1)),
									dimnames=list(miss_nm1, colnames(m1) )))
	m2 = rBind(m2,
					sparseMatrix(i=c(), j=c(),
									dims=c(length(miss_nm2), ncol(m2)),
									dimnames=list(miss_nm2, colnames(m2) )))
	scmat1@mat = cbind(m1,m2[rownames(m1),])
	scmat1@genes = rownames(m1)
	scmat1@cells= colnames(scmat1@mat)
	scmat1@ncells = ncol(scmat1@mat)
	scmat1@ngenes = nrow(scmat1@mat)
	rownames(scmat1@cell_metadata) = scmat1@cells

	return(scmat1)
}

#'
#' Extract sub-matrix. This return a matrix object on a subset of the genes and cells.
#'
#' @param scmat A tgScMat object.
#' @param genes Genes range. NULL implies the entire gene set
#' @param cells Cells range. NULL implies the entire cell set
#'
#' @export
scm_sub_mat = function(scmat, genes=NULL, cells=NULL)
{
	if (class(scmat)[1] != "tgScMat") {
		stop("invalid scmat in scm_sub_mat")
	}
	if (is.null(genes)) {
		genes = scmat@genes
	}
	if (is.null(cells)) {
		cells = scmat@cells
	}

	if(length(cells)<2) {
		stop("At least 2 cells must be selected")
	}
	if(length(genes)<2) {
		stop("At least 2 genes must be selected")
	}
	meta = scmat@cell_metadata[cells,]
	# remove unused levels
	meta[] <- lapply(meta, function(x) if(is.factor(x)) factor(x) else x)
	return(tgScMat(mat = scmat@mat[genes, cells,drop=F],
						stat_type= scmat@stat_type,
						cell_metadata= meta))
	#batch_map = scmat@batch_map[cells],

}

#' Generate a new matrix object after removing cells without enough umis
#'
#' The currently ignored cells are still going to be ignored, and small cells
#' are goign to be added to them
#'
#' @param new_mat_id id of matrix in scdb
#' @param mat_id existing matrix
#' @param min_umis minimum number of umi per cell
#'
#' @export

mcell_mat_ignore_small_cells = function(new_mat_id, mat_id, min_umis)
{
	if(is.null(scdb_mat(mat_id))) {
		stop("mcell_mat_ignore_small_cells called with missing mat id, ", mat_id)
	}
	mat = scdb_mat(mat_id)
	csize = colSums(mat@mat)
	small_c = names(which(csize < min_umis))
	mcell_mat_ignore_cells(new_mat_id, mat_id, union(mat@ignore_cells, small_c))
}

#' Generate a new matrix object with a given ignore cell list
#'
#' @param new_mat_id id of matrix in scdb
#' @param mat_id existing matrix
#' @param ig_cells cells names to ignore
#' @param reverse set this to true to focus on cells instead of ignore them. False by default
#'
#' @export

mcell_mat_ignore_cells = function(new_mat_id, mat_id, ig_cells, reverse=F)
{
	if(is.null(scdb_mat(mat_id))) {
		stop("mcell_mat_ignore_cells called with missing mat id, ", mat_id)
	}
	mat = scdb_mat(mat_id)

	new_mat = scm_ignore_cells(mat, ig_cells, reverse)
	scdb_add_mat(new_mat_id, new_mat)
}


#' Generate a new matrix object with a given ignore gene list
#'
#' @param new_mat_id id of matrix in scdb
#' @param mat_id existing matrix
#' @param ig_gene gene names to ignore
#' @param reverse set this to true to focus on genes instead of ignore them. False by default
#'
#' @export

mcell_mat_ignore_genes = function(new_mat_id, mat_id, ig_genes, reverse=F)
{
	if(is.null(scdb_mat(mat_id))) {
		stop("mcell_mat_ignore_genes called with missing mat id, ", mat_id)
	}
	mat = scdb_mat(mat_id)

	new_mat = scm_ignore_genes(mat, ig_genes, reverse)
	scdb_add_mat(new_mat_id, new_mat)
}

#' Set ignored (i.e. blacklisted) cells
#'
#' Given a list of cells to ignore, this will cancel any previous policy for blacklisting and remove the given cells to the ignore_mat. Downstream algorithm usually ignore these cells altogether, for any purpose including normalization. However, ignored cells can be accessed and analyzed seperately for validation/tests or when they represent some relevant biology (e.g. cell cycle)
#'
#' @param scmat the matrix object
#' @param ig_cell a list of cell names to ignore
#' @param reverse false by default, if this is true the set of cells to ingore is the complement of the given list
#'
#' @export

scm_ignore_cells = function(scmat, ig_cells, reverse=FALSE)
{
	if(is.null(ig_cells) | length(ig_cells) == 0) {
		ig_cells = vector(l=0)
	}
	if(length(scmat@ignore_cells) > 0) {
		scmat@mat = cbind(scmat@mat, scmat@ignore_cmat)
		if(length(scmat@ignore_genes) > 0) {
			scmat@ignore_gmat = cbind(scmat@ignore_gmat, scmat@ignore_gcmat)
		}
	}
	if(!reverse) {
		good_cells = setdiff(colnames(scmat@mat), ig_cells)
		scmat@ignore_cells = intersect(colnames(scmat@mat), ig_cells)
	} else {
		scmat@ignore_cells = setdiff(colnames(scmat@mat), ig_cells)
		good_cells = intersect(colnames(scmat@mat), ig_cells)
		if(length(good_cells) != length(ig_cells)) {
			stop("Some cells to focus on (ignore_cell, reverse=T), are missing from the current matrix, check your list. len(intersect) = ", length(good_cells), " len(ig_cells) = ", length(ig_cells))
		}
	}
	scmat@cells = good_cells
	scmat@ncells = length(good_cells)
<<<<<<< HEAD
	scmat@ignore_cmat = as(scmat@mat[,scmat@ignore_cells], 'dgCMatrix')
=======
	scmat@ignore_cmat = scmat@mat[,scmat@ignore_cells]
>>>>>>> ac8458b6
	if(length(scmat@ignore_genes) > 0) {
		scmat@ignore_gcmat = scmat@ignore_gmat[,scmat@ignore_cells]
		scmat@ignore_gmat = scmat@ignore_gmat[,good_cells]
	}
	scmat@mat = scmat@mat[,good_cells]
	return(scmat)
}

#' Set ignored (i.e. blacklisted) genes
#'
#' Given a list of genes to ignore, this will cancel any previous policy for blacklisting and remove the given genes to the ignore_mat. Downstream algorithm usually ignore these genes altogether, for any purpose including normalization. However, ignored genes can be accessed and analyzed seperately for validation/tests or when they represent some relevant biology (e.g. cell cycle)
#'
#' @param scmat the matrix object
#' @param ig_gene a list of gene names to ignore
#' @param reverse false by default, if this is true the set of genes to ingore is the complement of the given list
#'
#' @export

scm_ignore_genes = function(scmat, ig_genes, reverse=FALSE)
{
	if(length(scmat@ignore_genes) > 0) {
		scmat@mat = rbind(scmat@mat, scmat@ignore_gmat)
		if(length(scmat@ignore_cells) > 0) {
			scmat@ignore_cmat = rbind(scmat@ignore_cmat, scmat@ignore_gcmat)
		}
	}
	if(!reverse) {
		good_genes = setdiff(rownames(scmat@mat), ig_genes)
		scmat@ignore_genes = intersect(rownames(scmat@mat), ig_genes)
	} else {
		scmat@ignore_genes = setdiff(rownames(scmat@mat), ig_genes)
		good_genes = intersect(rownames(scmat@mat), ig_genes)
		if(length(good_genes) != length(ig_genes)) {
			stop("Some genes to focus on (ignore_cell, reverse=T), are missing from the current matrix, check your list. len(intersect) = ", length(good_genes), " len(ig_genes) = ", length(ig_genes))
		}
	}
	scmat@genes = good_genes
	scmat@ignore_gmat = scmat@mat[scmat@ignore_genes,]
	if(length(scmat@ignore_cells) > 0) {
		scmat@ignore_gcmat = scmat@ignore_cmat[scmat@ignore_genes,]
		scmat@ignore_cmat = scmat@ignore_cmat[good_genes,]
	}
	scmat@mat = scmat@mat[good_genes,]
	return(scmat)
}

#' Determine recommended downsampling depth.
#'
#' If the parameter scm_n_downsamp is set, it will be returned. If it is null, we return the 5th percentile of the umi count or 750, depending which is larger. However, if the median umi count is lower than this, we use it as the depth. In usch "bad" cases, it may be a good idea to tune the parameter after looking at the umi distribution and resolving possibilities for empty wells/barcodes
#'
#' @param mat_id
#'
#' @export
scm_which_downsamp_n = function(scmat)
{
	downsample_n = get_param("scm_n_downsamp_gstat")
	if(is.null(downsample_n)) {
   	downsample_n = min(round(quantile(colSums(scmat@mat), 0.5)),
                  max(750, round(quantile(colSums(scmat@mat), 0.05))))
  	}
	return(downsample_n)
}

setMethod(
	"show",
	signature = "tgScMat",
	definition =
		function(object) {
			cat("An object of class ", class(object), ",", sep = "")
			cat(" stat type ", object@stat_type, ".\n", sep = "")
			cat(length(object@cells), " cells by ", nrow(object@mat), " genes. median cell content ", median(Matrix::colSums(object@mat)), ".\n", sep = "")
			invisible(NULL)
		}
)
<|MERGE_RESOLUTION|>--- conflicted
+++ resolved
@@ -321,11 +321,7 @@
 	}
 	scmat@cells = good_cells
 	scmat@ncells = length(good_cells)
-<<<<<<< HEAD
-	scmat@ignore_cmat = as(scmat@mat[,scmat@ignore_cells], 'dgCMatrix')
-=======
 	scmat@ignore_cmat = scmat@mat[,scmat@ignore_cells]
->>>>>>> ac8458b6
 	if(length(scmat@ignore_genes) > 0) {
 		scmat@ignore_gcmat = scmat@ignore_gmat[,scmat@ignore_cells]
 		scmat@ignore_gmat = scmat@ignore_gmat[,good_cells]
