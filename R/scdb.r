#' Initializing scdb
#'
#' This initialize scdb to a certain directory. The object will then allow loading. chaching and saving of different objects, including matrix, gene statictics, cell graphs, metacell covers, and more
#' 
#'
#' @examples
#' \dontrun{
#' # we first initialize a db object
#' scdb_init("workdir")
#  # we can see which objects are available
#' scdb_ls("mat")
#' }
<<<<<<< HEAD
#' TBA
=======
>>>>>>> 793c4ef6
#'
#' @export
scdb_init = function(base_dir, force_reinit=F)
{
	if(exists(".scdb") & !force_reinit) {
		stop("scdb already init to ", 
				ifelse(exists(".scdb_base"), .scdb_base, "NA"), 
				" use force reinit to restart it")
	}
	if(!dir.exists(base_dir)) {
		stop("cannot initialize db to non existing directory base_dir")
	} else {
		message("initializing scdb to ", base_dir)
	}
	.scdb_base <<- base_dir
#init repos
	.scdb <<- list(
			  "gene_names_xref" = list(),
			  "mat" = list(), 
		     "gstat" = list(),
		     "gset" = list(),
		     "mc" = list(), 
		     "cgraph" = list(), 
		     "coclust" = list(),
		     "mgraph" = list(),
		     "mcatlas" = list(),
		     "mctnetwork" = list(),
		     "mc2d" = list())
}

#' Testing is scdb is initialized
#'
#' Retruning TRUE if scdb is initialized
#'
#' @export
#'
scdb_is_valid = function()
{
	if(!exists(".scdb")) {
		return(FALSE)
	} else {
		if(file.exists(.scdb_base)) {
			return(TRUE)
		} else {
			stop(".scdb ", .scdb, " points to non existing directory")
		}
	}
}

#' List all object of a given type from the current scdb
#'
#' @param objt - the object type
#' @export
#'
scdb_ls = function(objt, regexp=".")
{
	if(!exists(".scdb")) {
		message("scdb not initialized")
	} else {
		fns = grep(sprintf("^%s\\.",objt),
					list.files(sprintf("%s/", .scdb_base)), 
					v=T)
		fns = sub(".Rda","", fns)
		print(grep(regexp, fns, v=T))
	}
}

#' scdb_ls_loaded - list loaded object of a certain type
#'
#' @param objt - either mat, 
#'
#'
#' @export

scdb_ls_loaded = function(objt)
{
	if(!exists(".scdb")) {
		message("scdb not initialized")
	} else {
		print(names(.scdb[[objt]]))
	}
}

.scdb_obj_fn = function(objt, id)
{
	fn = sprintf("%s/%s.%s.Rda", .scdb_base, id, objt)
	return(fn)
}

.scdb_get_obj = function(id, objt) 
{
	if(!exists(".scdb")) {
		message("scdb not initialized, cannot get object ", id, " type ", objt)
		return(NULL)
	}
	if(is.null(.scdb[[objt]][[id]])) {
		fn = .scdb_obj_fn(id, objt)
		if(file.exists(fn)) {
			load(fn)
			.scdb[[objt]][[id]] <<- object
			return(object)
		} else {
			return(NULL)
		}
	} else {
		return(.scdb[[objt]][[id]])
	}
}

.scdb_add_obj = function(id, objt, object)
{
	.scdb[[objt]][[id]] <<- object
	fn = .scdb_obj_fn(id, objt)
	save(object, file=fn)
}

.scdb_del_obj = function(id, objt)
{
	.scdb[[objt]][[id]] <<- NULL
	fn = .scdb_obj_fn(id, objt)
	file.remove(fn)
}

#' scdb_mat - get matrix from db, load it if needed
#'
#' @param id -  matrix id. Will return null if does not exist
#'
#' @export

scdb_mat= function(id) 
{
	return(.scdb_get_obj(id, "mat"));
}

#' scdb_add_mat - add amatrix to the DB - will save it and cache
#'
#' @param id -  matrix id. Will return null if does not exist
#' @param mat  - matrix object
#'
#' @export
#'
scdb_add_mat= function(id, mat) 
{
#	if(typeof(mat) != "tgScMat") {
#		stop("Cannot add non tgScMat object as a mat in scdb")
#	}
	.scdb_add_obj(id, "mat", mat);
}

#' scdb_del_mat - remove a matrix from the DB (not just the cache!)
#'
#' @param id -  matrix id to remove from the DB
#'
#' @export
#'
scdb_del_mat= function(id)
{
	.scdb_del_obj(id, "mat");
}

#' scdb_gene_names_xref - get gene names convertor table from db
#'
#' @param id -  id of convertor, default is "DB"
#'
#' @export

scdb_gene_names_xref = function(id="DB") 
{
	return(.scdb_get_obj(id, "gene_names_xref"));
}

#' scdb_add_gene_names_xref - add a gene name xref tab to the DB - will save it and cache
#'
#' @param id - xref id. Will return null if does not exist
#' @param mat  - xref object
#'
#' @export
#'
scdb_add_gene_names_xref= function(id="DB", gene_names_xref) 
{
#	if(typeof(gene_names_xref) != "tgScMat") {
#		stop("Cannot add non tgScMat object as a gene_names_xref in scdb")
#	}
	.scdb_add_obj(id, "gene_names_xref", gene_names_xref);
}

#' scdb_del_gene_names_xref - remove a gene names xref from the DB (not just the cache!)
#'
#' @param id -  xref id to remove from the DB
#'
#' @export
#'
scdb_del_gene_names_xref= function(id)
{
	.scdb_del_obj(id, "gene_names_xref");
}

#' scdb_gstat - get a gstat data frame. If it is missing and the id match an existing matrix, a gstat will be gerated for this matrix and added to scdb
#'
#' @param id - id of gstat
#'
#' @export
#'
scdb_gstat = function(id) 
{
	return(.scdb_get_obj(id, "gstat"))
}

#' scdb_add_gstat - add gstat to the DB and cahce
#'
#' @param id - id of gstat
#' @param gstat - gstat data frame
#'
#' @export
#'
scdb_add_gstat = function(id, gstat) 
{
	if(typeof(gstat ) != "list") {
		stop("Cannot add non dataframe/list object as a gstat in scdb")
	}
	.scdb_add_obj(id, "gstat", gstat);
}

#' scdb_del_gstat - del gstat from the DB and cahce
#'
#' @param id - id of gstat
#'
#' @export
scdb_del_gstat = function(id)
{
	.scdb_del_obj(id, "gstat");
}

#' scdb_gset - get a gene set
#'
#' @param id - id of gset
#'
#' @export
#'
scdb_gset = function(id) 
{
	return(.scdb_get_obj(id, "gset"))
}

#' scdb_add_gset - add gset to the DB and cahce
#'
#' @param id - id of gset
#' @param gset - gset data frame
#'
#' @export
#'
scdb_add_gset = function(id, gset) 
{
	if(class(gset)[1] != "tgGeneSets") {
		stop("Cannot add non tgGeneSets object as a gset in scdb")
	}
	.scdb_add_obj(id, "gset", gset);
}

#' scdb_del_gset - del gset from the DB and cahce
#'
#' @param id - id of gset
#'
#' @export
scdb_del_gset = function(id)
{
	.scdb_del_obj(id, "gset");
}

#' scdb_cgraph - get a cgraph object
#'
#' @param id - id of cgraph
#'
#' @export
#'
scdb_cgraph = function(id) 
{
	return(.scdb_get_obj(id, "cgraph"))
}

#' scdb_add_cgraph - add cgraph to the DB and cahce
#'
#' @param id - id of cgraph
#' @param cgraph - cgraph data frame
#'
#' @export
#'
scdb_add_cgraph = function(id, cgraph) 
{
	if(class(cgraph)[1] != "tgCellGraph") {
		stop("Cannot add non tgCellGraph object as a cgraph in scdb")
	}
	.scdb_add_obj(id, "cgraph", cgraph);
}

#' scdb_del_cgraph - del cgraph from the DB and cahce
#'
#' @param id - id of cgraph
#'
#' @export
scdb_del_cgraph = function(id)
{
	.scdb_del_obj(id, "cgraph");
}

#' scdb_mc - get a mc object
#'
#' @param id - id of mc
#'
#' @export
#'
scdb_mc = function(id) 
{
	return(.scdb_get_obj(id, "mc"))
}

#' scdb_add_mc - add mc to the DB and cahce
#'
#' @param id - id of mc
#' @param mc - mc data frame
#'
#' @export
#'
scdb_add_mc = function(id, mc) 
{
	if(class(mc)[1] != "tgMCCov") {
		stop("Cannot add non tgMCCov object as a mc in scdb")
	}
	.scdb_add_obj(id, "mc", mc);
}

#' scdb_del_mc - del mc from the DB and cahce
#'
#' @param id - id of mc
#'
#' @export
scdb_del_mc = function(id)
{
	.scdb_del_obj(id, "mc");
}

#' scdb_mc2d - get a mc2d object
#'
#' @param id - id of mc2d
#'
#' @export
#'
scdb_mc2d = function(id) 
{
	return(.scdb_get_obj(id, "mc2d"))
}

#' scdb_add_mc2d - add mc2d to the DB and cahce
#'
#' @param id - id of mc2d
#' @param mc2d - mc2d data frame
#'
#' @export
#'
scdb_add_mc2d = function(id, mc2d) 
{
	if(class(mc2d)[1] != "tgMC2D") {
		stop("Cannot add non tgMC2D object as a mc2d in scdb")
	}
	.scdb_add_obj(id, "mc2d", mc2d);
}

#' scdb_del_mc2d - del mc2d from the DB and cahce
#'
#' @param id - id of mc2d
#'
#' @export
scdb_del_mc2d = function(id)
{
	.scdb_del_obj(id, "mc2d");
}

#' scdb_coclust - get a coclust object
#'
#' @param id - id of coclust
#'
#' @export
#'
scdb_coclust = function(id) 
{
	return(.scdb_get_obj(id, "coclust"))
}

#' scdb_add_coclust - add coclust to the DB and cahce
#'
#' @param id - id of coclust
#' @param coclust - coclust data frame
#'
#' @export
#'
scdb_add_coclust = function(id, coclust) 
{
	if(class(coclust)[1] != "tgCoClust") {
		stop("Cannot add non tgCoClust object as a coclust in scdb")
	}
	.scdb_add_obj(id, "coclust", coclust);
}

#' scdb_del_coclust - del coclust from the DB and cahce
#'
#' @param id - id of coclust
#'
#' @export
scdb_del_coclust = function(id)
{
	.scdb_del_obj(id, "coclust");
}

#' scdb_mgraph - get a mgraph object
#'
#' @param id - id of mgraph
#'
#' @export
#'
scdb_mgraph = function(id) 
{
	return(.scdb_get_obj(id, "mgraph"))
}

#' scdb_add_mgraph - add mgraph to the DB and cahce
#'
#' @param id - id of mgraph
#' @param mgraph - mgraph data frame
#'
#' @export
#'
scdb_add_mgraph = function(id, mgraph) 
{
	if(class(mgraph)[1] != "tgMCManifGraph") {
		stop("Cannot add non tgMCManifGraph object as a mgraph in scdb")
	}
	.scdb_add_obj(id, "mgraph", mgraph);
}

#' scdb_del_mgraph - del mgraph from the DB and cahce
#'
#' @param id - id of mgraph
#'
#' @export
scdb_del_mgraph = function(id)
{
	.scdb_del_obj(id, "mgraph");
}

#' scdb_mcatlas - get a mcatlas object
#'
#' @param id - id of mcatlas
#'
#' @export
#'
scdb_mcatlas = function(id) 
{
	return(.scdb_get_obj(id, "mcatlas"))
}

#' scdb_add_mcatlas - add mcatlas to the DB and cahce
#'
#' @param id - id of mcatlas
#' @param mcatlas - mcatlas object to add
#'
#' @export
#'
scdb_add_mcatlas = function(id, mcatlas) 
{
	if(class(mcatlas)[1] != "tgMCAtlas") {
		stop("Cannot add non tgMCAtlas object as a mcatlas in scdb")
	}
	.scdb_add_obj(id, "mcatlas", mcatlas);
}

#' scdb_del_mcatlas - del mcatlas from the DB and cahce
#'
#' @param id - id of mcatlas
#'
#' @export
scdb_del_mcatlas = function(id)
{
	.scdb_del_obj(id, "mcatlas");
}

#' scdb_mctnetwork - get a mctnetwork object
#'
#' @param id - id of mctnetwork
#'
#' @export
#'
scdb_mctnetwork = function(id) 
{
	return(.scdb_get_obj(id, "mctnetwork"))
}

#' scdb_add_mctnetwork - add mctnetwork to the DB and cahce
#'
#' @param id - id of mctnetwork
#' @param mctnetwork - mctnetwork data frame
#'
#' @export
#'
scdb_add_mctnetwork = function(id, mctnetwork) 
{
	if(class(mctnetwork)[1] != "tgMCTNetwork") {
		stop("Cannot add non tgMCTNetwork object as a mctnetwork in scdb")
	}
	.scdb_add_obj(id, "mctnetwork", mctnetwork);
}

#' scdb_del_mctnetwork - del mctnetwork from the DB and cahce
#'
#' @param id - id of mctnetwork
#'
#' @export
scdb_del_mctnetwork = function(id)
{
	.scdb_del_obj(id, "mctnetwork");
}<|MERGE_RESOLUTION|>--- conflicted
+++ resolved
@@ -10,10 +10,6 @@
 #  # we can see which objects are available
 #' scdb_ls("mat")
 #' }
-<<<<<<< HEAD
-#' TBA
-=======
->>>>>>> 793c4ef6
 #'
 #' @export
 scdb_init = function(base_dir, force_reinit=F)
