--- conflicted
+++ resolved
@@ -50,15 +50,11 @@
 		message("will read ", amp_batch)
 
 		umis = fread_rownames(sprintf("%s/%s.txt", base_dir, amp_batch), sep="\t", row.var=NULL)
-<<<<<<< HEAD
-		
-=======
 		if(patch_cell_name) {
 			cn = paste(amp_batch, colnames(umis), sep=".")
 			colnames(umis) = cn
 		}
 
->>>>>>> 86969664
 		md = as.data.frame(matrix(c('MARS', unlist(dsets[i,])), nrow=ncol(umis), ncol=ncol(dsets)+1, byrow=T, dimnames=list(colnames(umis), c('type', colnames(dsets)))))
 		md = rename(md, batch_set_id=Batch.Set.ID, amp_batch_id=Amp.Batch.ID, seq_batch_id=Seq.Batch.ID)
 
